// Copyright 2020 PingCAP, Inc.
//
// Licensed under the Apache License, Version 2.0 (the "License");
// you may not use this file except in compliance with the License.
// You may obtain a copy of the License at
//
//     http://www.apache.org/licenses/LICENSE-2.0
//
// Unless required by applicable law or agreed to in writing, software
// distributed under the License is distributed on an "AS IS" BASIS,
// See the License for the specific language governing permissions and
// limitations under the License.

package context

import (
	"context"
	"log"
	"time"

	"github.com/pingcap/ticdc/cdc/kv"
	"github.com/pingcap/ticdc/cdc/model"
<<<<<<< HEAD
	"github.com/pingcap/ticdc/pkg/actor"
=======
	"github.com/pingcap/ticdc/cdc/processor/pipeline/system"
>>>>>>> 9311b9cf
	"github.com/pingcap/ticdc/pkg/config"
	"github.com/pingcap/ticdc/pkg/etcd"
	"github.com/pingcap/ticdc/pkg/version"
	tidbkv "github.com/pingcap/tidb/kv"
	"github.com/tikv/client-go/v2/oracle"
	pd "github.com/tikv/pd/client"
	"go.uber.org/zap"
)

// GlobalVars contains some vars which can be used anywhere in a pipeline
// the lifecycle of vars in the GlobalVars should be aligned with the ticdc server process.
// All field in Vars should be READ-ONLY and THREAD-SAFE
type GlobalVars struct {
	PDClient         pd.Client
	KVStorage        tidbkv.Storage
	CaptureInfo      *model.CaptureInfo
	EtcdClient       *etcd.CDCEtcdClient
	GrpcPool         kv.GrpcPool
<<<<<<< HEAD
	TableActorSystem *actor.System
	TableActorRouter *actor.Router
=======
	TableActorSystem *system.System
>>>>>>> 9311b9cf
}

// ChangefeedVars contains some vars which can be used anywhere in a pipeline
// the lifecycle of vars in the ChangefeedVars should be aligned with the changefeed.
// All field in Vars should be READ-ONLY and THREAD-SAFE
type ChangefeedVars struct {
	ID   model.ChangeFeedID
	Info *model.ChangeFeedInfo
}

// Context contains Vars(), Done(), Throw(error) and StdContext() context.Context
// Context is used to instead of standard context
type Context interface {
	context.Context

	// GlobalVars return the `GlobalVars` store by the root context created by `NewContext`
	// Note that the `GlobalVars` should be READ-ONLY and THREAD-SAFE
	// The root node and all its children node share one pointer of `GlobalVars`
	// So any modification of `GlobalVars` will cause all other family nodes to change.
	GlobalVars() *GlobalVars

	// ChangefeedVars return the `ChangefeedVars` store by the context created by `WithChangefeedVars`
	// Note that the `ChangefeedVars` should be READ-ONLY and THREAD-SAFE
	// The root node and all its children node share one pointer of `ChangefeedVars`
	// So any modification of `ChangefeedVars` will cause all other family nodes to change.
	// ChangefeedVars could be return nil when the `ChangefeedVars` is not set by `WithChangefeedVars`
	ChangefeedVars() *ChangefeedVars

	// Throw an error to parents nodes
	// we can using `WatchThrow` to listen the errors thrown by children nodes
	Throw(error)
}

type rootContext struct {
	Context
	globalVars *GlobalVars
}

// NewContext returns a new pipeline context
func NewContext(stdCtx context.Context, globalVars *GlobalVars) Context {
	ctx := &rootContext{
		globalVars: globalVars,
	}
	return WithStd(ctx, stdCtx)
}

func (ctx *rootContext) GlobalVars() *GlobalVars {
	return ctx.globalVars
}

func (ctx *rootContext) ChangefeedVars() *ChangefeedVars {
	return nil
}

func (ctx *rootContext) Throw(err error) {
	if err == nil {
		return
	}
	// make sure all error has been catched
	log.Panic("an error has escaped, please report a bug", zap.Error(err))
}

// WithChangefeedVars return a Context with the `ChangefeedVars`
func WithChangefeedVars(ctx Context, changefeedVars *ChangefeedVars) Context {
	return &changefeedVarsContext{
		Context:        ctx,
		changefeedVars: changefeedVars,
	}
}

type changefeedVarsContext struct {
	Context
	changefeedVars *ChangefeedVars
}

func (ctx *changefeedVarsContext) ChangefeedVars() *ChangefeedVars {
	return ctx.changefeedVars
}

type stdContext struct {
	stdCtx context.Context
	Context
}

func (ctx *stdContext) Deadline() (deadline time.Time, ok bool) {
	return ctx.stdCtx.Deadline()
}

func (ctx *stdContext) Err() error {
	return ctx.stdCtx.Err()
}

func (ctx *stdContext) Value(key interface{}) interface{} {
	return ctx.stdCtx.Value(key)
}

func (ctx *stdContext) Done() <-chan struct{} {
	return ctx.stdCtx.Done()
}

// WithStd returns a Context with the standard Context
func WithStd(ctx Context, stdCtx context.Context) Context { //revive:disable:context-as-argument
	return &stdContext{
		stdCtx:  stdCtx,
		Context: ctx,
	}
}

// WithCancel returns a Context with the cancel function
func WithCancel(ctx Context) (Context, context.CancelFunc) {
	stdCtx, cancel := context.WithCancel(ctx)
	return WithStd(ctx, stdCtx), cancel
}

type throwContext struct {
	Context
	f func(error) error
}

// WithErrorHandler creates a new context that can watch the Throw function
// if the function `f` specified in WithErrorHandler returns an error,
// the error will be thrown to the parent context.
func WithErrorHandler(ctx Context, f func(error) error) Context {
	return &throwContext{
		Context: ctx,
		f:       f,
	}
}

func (ctx *throwContext) Throw(err error) {
	if err == nil {
		return
	}
	if err := ctx.f(err); err != nil {
		ctx.Context.Throw(err)
	}
}

// NewBackendContext4Test returns a new pipeline context for test
func NewBackendContext4Test(withChangefeedVars bool) Context {
	ctx := NewContext(context.Background(), &GlobalVars{
		CaptureInfo: &model.CaptureInfo{
			ID:            "capture-id-test",
			AdvertiseAddr: "127.0.0.1:0000",
			Version:       version.ReleaseVersion,
		},
	})
	if withChangefeedVars {
		ctx = WithChangefeedVars(ctx, &ChangefeedVars{
			ID: "changefeed-id-test",
			Info: &model.ChangeFeedInfo{
				StartTs: oracle.GoTimeToTS(time.Now()),
				Config:  config.GetDefaultReplicaConfig(),
			},
		})
	}
	return ctx
}

// ZapFieldCapture returns a zap field containing capture address
func ZapFieldCapture(ctx Context) zap.Field {
	return zap.String("capture", ctx.GlobalVars().CaptureInfo.AdvertiseAddr)
}

// ZapFieldChangefeed returns a zap field containing changefeed id
func ZapFieldChangefeed(ctx Context) zap.Field {
	return zap.String("changefeed", ctx.ChangefeedVars().ID)
}<|MERGE_RESOLUTION|>--- conflicted
+++ resolved
@@ -20,11 +20,7 @@
 
 	"github.com/pingcap/ticdc/cdc/kv"
 	"github.com/pingcap/ticdc/cdc/model"
-<<<<<<< HEAD
-	"github.com/pingcap/ticdc/pkg/actor"
-=======
 	"github.com/pingcap/ticdc/cdc/processor/pipeline/system"
->>>>>>> 9311b9cf
 	"github.com/pingcap/ticdc/pkg/config"
 	"github.com/pingcap/ticdc/pkg/etcd"
 	"github.com/pingcap/ticdc/pkg/version"
@@ -43,12 +39,7 @@
 	CaptureInfo      *model.CaptureInfo
 	EtcdClient       *etcd.CDCEtcdClient
 	GrpcPool         kv.GrpcPool
-<<<<<<< HEAD
-	TableActorSystem *actor.System
-	TableActorRouter *actor.Router
-=======
 	TableActorSystem *system.System
->>>>>>> 9311b9cf
 }
 
 // ChangefeedVars contains some vars which can be used anywhere in a pipeline
